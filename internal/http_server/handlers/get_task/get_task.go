package get_task

import (
<<<<<<< HEAD
	"codular-backend/internal/http_server/middleware"
=======
	my_middleware "codular-backend/internal/http_server/middleware"
>>>>>>> d913b5b9
	"codular-backend/internal/storage/database"
	response_info "codular-backend/lib/api/response"
	"codular-backend/lib/logger/sl"
	"github.com/go-chi/chi/v5"
	chi_middleware "github.com/go-chi/chi/v5/middleware"
	"github.com/go-chi/render"
	"log/slog"
	"net/http"
)

type Response struct {
	ResponseInfo response_info.ResponseInfo `json:"responseInfo"`
	CodeToSolve  string                     `json:"codeToSolve"`
	CanEdit      bool                       `json:"canEdit"`
}

func getErrorResponse(msg string) *Response {
	return &Response{
		ResponseInfo: response_info.Error(msg),
		CodeToSolve:  "",
		CanEdit:      false,
	}
}

func getOKResponse(codeToSolve string, canEdit bool) *Response {
	return &Response{
		ResponseInfo: response_info.OK(),
		CodeToSolve:  codeToSolve,
		CanEdit:      canEdit,
	}
}

// New retrieves a task by alias
// @Summary Get task by alias
// @Description Retrieves the processed code associated with the given alias from the database, including whether the user can edit the task.
// @Tags Tasks
// @Produce json
// @Param alias path string true "Task alias"
// @Success 200 {object} Response "Successfully retrieved task"
// @Success 200 {object} Response "Example response" Example({"responseInfo":{"status":"OK"},"codeToSolve":"processed code","canEdit":true})
// @Failure 400 {object} Response "Task alias is empty"
// @Failure 401 {object} Response "Unauthorized"
// @Failure 404 {object} Response "Task not found"
// @Failure 500 {object} Response "Internal server error"
// @Router /task/{alias} [get]
func New(logger *slog.Logger, storage *database.Storage) http.HandlerFunc {
	return func(writer http.ResponseWriter, request *http.Request) {
		const functionPath = "internal.http_server.handlers.get_task.New"

		log := logger.With(
			slog.String("function_path", functionPath),
			slog.String("request_id", chi_middleware.GetReqID(request.Context())),
		)

		alias := chi.URLParam(request, "alias")
		if alias == "" {
			log.Error("task alias is empty")
			writer.WriteHeader(http.StatusBadRequest)
			render.JSON(writer, request, getErrorResponse("task alias is empty"))
			return
		}

		log.Info("got alias from request path", slog.String("alias", alias))

		// Извлечение user_id из контекста
<<<<<<< HEAD
		userID, ok := request.Context().Value(middleware.UserIDKey).(int64)
=======
		userID, ok := request.Context().Value(my_middleware.UserIDKey).(int64)
>>>>>>> d913b5b9
		if !ok {
			log.Error("failed to get user_id from context")
			writer.WriteHeader(http.StatusUnauthorized)
			render.JSON(writer, request, getErrorResponse("unauthorized"))
			return
		}

		// Получение кода задачи
		codeFromDb, err := storage.GetSavedCode(alias)
		if err != nil {
			log.Error("failed to get code", sl.Err(err))
			writer.WriteHeader(http.StatusNotFound)
			render.JSON(writer, request, getErrorResponse("task not found"))
			return
		}

		// Получение user_id задачи
<<<<<<< HEAD
		taskDetails, err := storage.GetTaskDetailsByAlias(alias)
=======
		taskUserID, err := storage.GetTaskUserIDByAlias(alias)
>>>>>>> d913b5b9
		if err != nil {
			log.Error("failed to get task user_id", sl.Err(err))
			writer.WriteHeader(http.StatusNotFound)
			render.JSON(writer, request, getErrorResponse("task not found"))
			return
		}

		// Проверка прав редактирования
<<<<<<< HEAD
		canEdit := userID == taskDetails.UserID
=======
		canEdit := userID == taskUserID
>>>>>>> d913b5b9

		log.Info("got task by alias from db", slog.String("alias", alias), slog.Bool("canEdit", canEdit))
		writer.WriteHeader(http.StatusOK)
		render.JSON(writer, request, getOKResponse(codeFromDb, canEdit))
	}
}<|MERGE_RESOLUTION|>--- conflicted
+++ resolved
@@ -1,11 +1,7 @@
 package get_task
 
 import (
-<<<<<<< HEAD
-	"codular-backend/internal/http_server/middleware"
-=======
 	my_middleware "codular-backend/internal/http_server/middleware"
->>>>>>> d913b5b9
 	"codular-backend/internal/storage/database"
 	response_info "codular-backend/lib/api/response"
 	"codular-backend/lib/logger/sl"
@@ -71,11 +67,7 @@
 		log.Info("got alias from request path", slog.String("alias", alias))
 
 		// Извлечение user_id из контекста
-<<<<<<< HEAD
-		userID, ok := request.Context().Value(middleware.UserIDKey).(int64)
-=======
 		userID, ok := request.Context().Value(my_middleware.UserIDKey).(int64)
->>>>>>> d913b5b9
 		if !ok {
 			log.Error("failed to get user_id from context")
 			writer.WriteHeader(http.StatusUnauthorized)
@@ -93,11 +85,7 @@
 		}
 
 		// Получение user_id задачи
-<<<<<<< HEAD
 		taskDetails, err := storage.GetTaskDetailsByAlias(alias)
-=======
-		taskUserID, err := storage.GetTaskUserIDByAlias(alias)
->>>>>>> d913b5b9
 		if err != nil {
 			log.Error("failed to get task user_id", sl.Err(err))
 			writer.WriteHeader(http.StatusNotFound)
@@ -106,11 +94,7 @@
 		}
 
 		// Проверка прав редактирования
-<<<<<<< HEAD
 		canEdit := userID == taskDetails.UserID
-=======
-		canEdit := userID == taskUserID
->>>>>>> d913b5b9
 
 		log.Info("got task by alias from db", slog.String("alias", alias), slog.Bool("canEdit", canEdit))
 		writer.WriteHeader(http.StatusOK)
